--- conflicted
+++ resolved
@@ -437,20 +437,6 @@
 		require.NoError(err)
 		require.Equal(len(ret.([]logsObject)), v.logLen)
 	}
-<<<<<<< HEAD
-	ret, err := svr.web3Server.getLogs(testData)
-	require.NoError(err)
-	require.Equal(len(ret.([]logsObject)), 4)
-
-	testData2 := &filterObject{
-		Address: []string{"0x8A68E01add9aDc8b887025dC54C36CFa91432F58"},
-	}
-	ret, err = svr.web3Server.getLogs(testData2)
-	require.NoError(err)
-	require.Equal(len(ret.([]logsObject)), 0)
-
-=======
->>>>>>> 72bd40ae
 }
 
 func TestGetTransactionReceipt(t *testing.T) {
