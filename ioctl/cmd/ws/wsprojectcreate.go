package ws

import (
	"encoding/hex"
	"fmt"
	"math/big"

	"github.com/pkg/errors"
	"github.com/spf13/cobra"

	"github.com/iotexproject/iotex-core/ioctl/cmd/action"
	"github.com/iotexproject/iotex-core/ioctl/config"
	"github.com/iotexproject/iotex-core/ioctl/output"
	"github.com/iotexproject/iotex-core/ioctl/util"
)

var (
	// wsProjectCreate represents the create w3bstream project command
	wsProjectCreate = &cobra.Command{
		Use:   "create",
		Short: config.TranslateInLang(wsProjectCreateShorts, config.UILanguage),
		RunE: func(cmd *cobra.Command, args []string) error {
			filename, err := cmd.Flags().GetString("project-config-file")
			if err != nil {
				return output.PrintError(err)
			}
			hash, err := cmd.Flags().GetString("project-config-hash")
			if err != nil {
				return output.PrintError(err)
			}
			out, err := createProject(filename, hash)
			if err != nil {
				return output.PrintError(err)
			}
			output.PrintResult(out)
			return nil
		},
	}

	// wsProjectCreateShorts create w3bstream project shorts multi-lang support
	wsProjectCreateShorts = map[config.Language]string{
		config.English: "create w3bstream project",
		config.Chinese: "创建项目",
	}

	_flagProjectConfigFileUsages = map[config.Language]string{
		config.English: "project config file path",
		config.Chinese: "项目配置文件路径",
	}
	_flagProjectConfigHashUsages = map[config.Language]string{
		config.English: "project config file hash(sha256) for validating",
		config.Chinese: "项目配置文件sha256哈希",
	}
)

func init() {
	wsProjectCreate.Flags().StringP("project-config-file", "u", "", config.TranslateInLang(_flagProjectConfigFileUsages, config.UILanguage))
	wsProjectCreate.Flags().StringP("project-config-hash", "v", "", config.TranslateInLang(_flagProjectConfigHashUsages, config.UILanguage))

	_ = wsProjectCreate.MarkFlagRequired("project-config-file")
}

func createProject(filename, hashstr string) (string, error) {
	uri, hashv, err := upload(wsProjectIPFSEndpoint, filename, hashstr)
	if err != nil {
		return "", err
	}
	fmt.Printf("project config file validated and uploaded:\n"+
		"\tipfs uri: %s\n"+
		"\thash256:  %s\n\n\n", uri, hex.EncodeToString(hashv[:]))

	contract, err := util.Address(wsProjectRegisterContractAddress)
	if err != nil {
		return "", output.NewError(output.AddressError, "failed to get project register contract address", err)
	}

	bytecode, err := wsProjectRegisterContractABI.Pack(createWsProjectFuncName, uri, hashv)
	if err != nil {
		return "", output.NewError(output.ConvertError, fmt.Sprintf("failed to pack abi"), err)
	}

	res, err := action.ExecuteAndResponse(contract, big.NewInt(0), bytecode)
	if err != nil {
		return "", errors.Wrap(err, "execute contract failed")
	}

	r, err := waitReceiptByActionHash(res.ActionHash)
	if err != nil {
		return "", errors.Wrap(err, "wait contract execution receipt failed")
	}

	inputs, err := getEventInputsByName(r.ReceiptInfo.Receipt.Logs, wsProjectUpsertedEventName)
	if err != nil {
		return "", errors.Wrap(err, "get receipt event failed")
	}
	projectid, ok := inputs["projectId"]
	if !ok {
		return "", errors.New("result not found in event inputs")
	}
	hashstr = hex.EncodeToString(hashv[:])
<<<<<<< HEAD
	return fmt.Sprintf("Your project is successfully created. project id is : %d\n"+
		"project config url:  %s\n"+
		"project config hash: %s", projectid, uri, hashstr), nil
=======
	return fmt.Sprintf("Your project is successfully created:\n%s", output.JSONString(&projectMeta{
		ProjectID:  projectid.(uint64),
		URI:        uri,
		HashSha256: hashstr,
	})), nil
>>>>>>> fafaefda
}<|MERGE_RESOLUTION|>--- conflicted
+++ resolved
@@ -98,15 +98,9 @@
 		return "", errors.New("result not found in event inputs")
 	}
 	hashstr = hex.EncodeToString(hashv[:])
-<<<<<<< HEAD
-	return fmt.Sprintf("Your project is successfully created. project id is : %d\n"+
-		"project config url:  %s\n"+
-		"project config hash: %s", projectid, uri, hashstr), nil
-=======
 	return fmt.Sprintf("Your project is successfully created:\n%s", output.JSONString(&projectMeta{
 		ProjectID:  projectid.(uint64),
 		URI:        uri,
 		HashSha256: hashstr,
 	})), nil
->>>>>>> fafaefda
 }